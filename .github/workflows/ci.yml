name: CI

on:
  push:
<<<<<<< HEAD
    branches: [ master, main ]
  pull_request:
    branches: [ master, main ]
=======
    branches: [ master, main, v0.2.13 ]
  pull_request:
    branches: [ master, main, v0.2.13 ]
>>>>>>> fff2453c

jobs:
  build:
    runs-on: ubuntu-latest

    steps:
      - name: Checkout repository
        uses: actions/checkout@v4

      - name: Setup Node.js
        uses: actions/setup-node@v4
        with:
          node-version: "23.x"
          cache: "npm"
          cache-dependency-path: crates/deepresearch-gui/web/package-lock.json

      - name: Install toolchain
        uses: dtolnay/rust-toolchain@stable

      - name: Cache cargo registries
        uses: actions/cache@v4
        with:
          path: |
            ~/.cargo/registry
            ~/.cargo/git
            target
          key: ${{ runner.os }}-cargo-${{ hashFiles('**/Cargo.lock') }}
          restore-keys: |
            ${{ runner.os }}-cargo-

      - name: Install GUI dependencies
        working-directory: crates/deepresearch-gui/web
        run: npm ci

      - name: Build GUI assets
        working-directory: crates/deepresearch-gui/web
        run: npm run build

      - name: Format
        run: cargo fmt --all -- --check

      - name: Clippy
        run: cargo clippy --workspace --all-targets -- -D warnings

      - name: Unit & integration tests
        run: cargo test --workspace --all-targets -- --nocapture

      - name: Snapshot regression guard
        run: cargo test --offline -p deepresearch-core finalize_summary_snapshot -- --nocapture

      - name: CLI bench latency check
        env:
          CARGO_TERM_COLOR: always
          RUST_LOG: warn
        run: |
          cargo run --offline -p deepresearch-cli bench "CI bench" --sessions 8 --concurrency 4 --format json > bench.json
          cat bench.json
          AVG=$(jq '.avg_latency_ms // 0' bench.json)
          P95=$(jq '.p95_latency_ms // 0' bench.json)
          FAIL=$(jq '.failure_count // 0' bench.json)
          echo "Average latency: $AVG ms"
          echo "P95 latency: $P95 ms"
          echo "Failure count: $FAIL"
          if (( $(echo "$AVG > 350" | bc -l) )); then
            echo "Average latency exceeds 350 ms" >&2; exit 1; fi
          if (( $(echo "$P95 > 400" | bc -l) )); then
            echo "P95 latency exceeds 400 ms" >&2; exit 1; fi
          if [ "$FAIL" -ne 0 ]; then
            echo "Benchmark recorded failures" >&2; exit 1; fi

      - name: API health smoke
        run: |
          cargo run --offline -p deepresearch-api &
          SERVER_PID=$!
          sleep 2
          curl -s http://127.0.0.1:8080/health | jq .
          curl -s http://127.0.0.1:8080/query \
            -H 'content-type: application/json' \
            -d '{"query":"CI API smoke","explain":false}' | jq .summary
          kill $SERVER_PID

      - name: GUI stream smoke
        run: cargo test --offline -p deepresearch-gui --test http -- --nocapture

  sandbox:
    runs-on: ubuntu-latest
    needs: build

    steps:
      - name: Checkout repository
        uses: actions/checkout@v4

      - name: Install toolchain
        uses: dtolnay/rust-toolchain@stable

      - name: Cache cargo registries
        uses: actions/cache@v4
        with:
          path: |
            ~/.cargo/registry
            ~/.cargo/git
            target
          key: ${{ runner.os }}-cargo-sandbox-${{ hashFiles('**/Cargo.lock') }}
          restore-keys: |
            ${{ runner.os }}-cargo-

      - name: Build sandbox image
        run: docker build -t deepresearch-python-sandbox:ci -f containers/python-sandbox/Dockerfile .

      - name: Run sandbox smoke tests
        env:
          DEEPRESEARCH_SANDBOX_TESTS: "1"
          DEEPRESEARCH_SANDBOX_IMAGE: "deepresearch-python-sandbox:ci"
        run: cargo test -p deepresearch-core --test sandbox -- --ignored --nocapture

      - name: Integration sandbox test
        env:
          DEEPRESEARCH_SANDBOX_TESTS: "1"
          DEEPRESEARCH_SANDBOX_IMAGE: "deepresearch-python-sandbox:ci"
        run: cargo test -p deepresearch-core --test integration_sandbox -- --ignored --nocapture<|MERGE_RESOLUTION|>--- conflicted
+++ resolved
@@ -2,15 +2,10 @@
 
 on:
   push:
-<<<<<<< HEAD
-    branches: [ master, main ]
-  pull_request:
-    branches: [ master, main ]
-=======
     branches: [ master, main, v0.2.13 ]
   pull_request:
     branches: [ master, main, v0.2.13 ]
->>>>>>> fff2453c
+
 
 jobs:
   build:
